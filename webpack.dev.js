--- conflicted
+++ resolved
@@ -6,11 +6,7 @@
 
 const path = require('path');
 const HtmlWebpackPlugin = require('html-webpack-plugin');
-<<<<<<< HEAD
-const { localConfig } = require('../src/config/local.config');
-=======
 const { localConfig } = require('./src/config/local.config');
->>>>>>> a4e9180b
 
 module.exports = {
   mode: 'development',
