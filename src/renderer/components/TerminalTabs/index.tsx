--- conflicted
+++ resolved
@@ -1,11 +1,6 @@
-<<<<<<< HEAD
 import React, { useState, useEffect, useRef, useCallback } from 'react';
-import { Tabs, Badge } from 'antd';
-=======
-import React, { useState, useEffect } from 'react';
 import { Tabs, Badge, Button } from 'antd';
 import { FolderOutlined } from '@ant-design/icons';
->>>>>>> 9a60946e
 import type { SessionInfo } from '../../../main/services/storage';
 import Terminal from '../Terminal';
 import SessionListModal from '../SessionListModal';
@@ -42,41 +37,37 @@
   const [activeKey, setActiveKey] = useState<string>();
   const [tabs, setTabs] = useState<TerminalTab[]>([]);
   const [mounted, setMounted] = useState(false);
-<<<<<<< HEAD
   const tabUpdateRef = useRef(false);
   const [activeTab, setActiveTab] = useState<string>('');
   const [tabState, setTabState] = useState<Record<string, TabState>>({});
-=======
   const [sessionListVisible, setSessionListVisible] = useState(false);
->>>>>>> 9a60946e
 
   // 初始化默认标签页
   useEffect(() => {
     if (!mounted) {
-<<<<<<< HEAD
       console.log('[TerminalTabs] 初始化默认标签页');
       eventBus.debugState();
 
       const instanceId = Date.now().toString();
       const tabId = `tab-${instanceId}`;
-      const defaultTab = {
-        key: '1',
-        title: sessionInfo?.name || '终端 1',
-        sessionInfo,
-        instanceId,
-        tabId,
-        connected: false
-      };
+      // const defaultTab = {
+      //   key: '1',
+      //   title: sessionInfo?.name || '终端 1',
+      //   sessionInfo,
+      //   instanceId,
+        tabId,
+      //   connected: false
+      // };
 
       console.log('[TerminalTabs] 创建默认标签页:', defaultTab);
 
       // 先设置状态
-      setTabs([defaultTab]);
-      setActiveKey(defaultTab.key);
-
-      // 如果有会话信息，设置 shellId 和触发事件
-      if (sessionInfo) {
-        const shellId = `${sessionInfo.id}-${instanceId}`;
+      // setTabs([defaultTab]);
+      // setActiveKey(defaultTab.key);
+
+      // // 如果有会话信息，设置 shellId 和触发事件
+      // if (sessionInfo) {
+      //   const shellId = `${sessionInfo.id}-${instanceId}`;
         console.log('[TerminalTabs] 设置初始状态:', { shellId, tabId });
         
         // 清理可能存在的临时状态
@@ -86,33 +77,14 @@
 
         // 先设置 tabId 和 shellId
         eventBus.setCurrentTabId(tabId);
-        eventBus.setCurrentShellId(shellId);
+      //   eventBus.setCurrentShellId(shellId);
         // 再触发事件
         eventBus.emit('tab-change', { shellId, tabId, sessionInfo });
-        onTabChange?.(sessionInfo);
-
-        console.log('[TerminalTabs] 初始化完成');
-        eventBus.debugState();
-      }
-=======
-      // const defaultTab = {
-      //   key: '1',
-      //   title: sessionInfo?.name || '终端 1',
-      //   sessionInfo,
-      //   instanceId: Date.now().toString(),
-      //   connected: false
-      // };
-      // setTabs([defaultTab]);
-      // setActiveKey(defaultTab.key);
-      // // 设置初始的shellId
-      // if (sessionInfo) {
-      //   const shellId = sessionInfo.id + (defaultTab.instanceId ? `-${defaultTab.instanceId}` : '');
-      //   eventBus.setCurrentShellId(shellId);
       //   onTabChange?.(sessionInfo);
-      //   // 触发标签切换事件
-      //   eventBus.emit('tab-change');
+
+      //   console.log('[TerminalTabs] 初始化完成');
+      //   eventBus.debugState();
       // }
->>>>>>> 9a60946e
       setMounted(true);
     }
   }, []);
@@ -146,7 +118,6 @@
       // 先设置状态
       setTabs(prev => [...prev, newTab]);
       setActiveKey(newTab.key);
-<<<<<<< HEAD
 
       // 先设置 tabId 和 shellId
       eventBus.setCurrentTabId(tabId);
@@ -160,19 +131,14 @@
       });
       
       console.log('[TerminalTabs] 新标签页创建完成:', { tabId, shellId, sessionInfo });
-      onTabChange?.(sessionInfo);
+      // 设置当前的shellId
+      const shellId = sessionInfo.id + (newTab.instanceId ? `-${newTab.instanceId}` : '');
+      eventBus.setCurrentShellId(shellId);
       
       // 重置标记
       setTimeout(() => {
         tabUpdateRef.current = false;
       }, 0);
-=======
-      // 设置当前的shellId
-      const shellId = sessionInfo.id + (newTab.instanceId ? `-${newTab.instanceId}` : '');
-      eventBus.setCurrentShellId(shellId);
-      // 触发标签切换事件
-      eventBus.emit('tab-change');
->>>>>>> 9a60946e
     }
   }, [triggerNewTab, sessionInfo, mounted, tabs.length, onTabChange]);
 
@@ -326,26 +292,6 @@
       style={{ height: '100%', display: 'flex', flexDirection: 'column' }}
     >
       <div className="terminal-tabs-nav">
-<<<<<<< HEAD
-        <Tabs
-          type="editable-card"
-          onChange={handleTabChange}
-          activeKey={activeKey}
-          onEdit={onEdit}
-          animated={false}
-          items={tabs.map(tab => ({
-            key: tab.key,
-            label: (
-              <Badge 
-                status={tab.connected ? 'success' : 'error'} 
-                text={tab.title} 
-                className="tab-badge"
-              />
-            ),
-            children: null
-          }))}
-        />
-=======
         <div className="terminal-tabs-header">
           <Button
             type="text"
@@ -355,11 +301,12 @@
           />
           <Tabs
             type="editable-card"
-            onChange={onChange}
+            onChange={handleTabChange}
             activeKey={activeKey}
             onEdit={onEdit}
             hideAdd={true}
-            items={tabs.map(tab => ({
+            animated={false}
+          items={tabs.map(tab => ({
               key: tab.key,
               label: (
                 <Badge 
@@ -372,7 +319,6 @@
             }))}
           />
         </div>
->>>>>>> 9a60946e
       </div>
       <div className="terminal-tabs-content">
         {tabs.map(tab => (
